/* eslint no-unused-vars: ["error", { "varsIgnorePattern": "_" }] */
/* eslint quote-props: ["error", "always"] */

/**
 * Create a Firestore documents with the corresponding fields.
 *
 * @private
 * @param {object} fields the document's fields
 * @return {object} a Firestore document with the given fields
 */
function createFirestoreDocument_ (fields) {
  const keys = Object.keys(fields)
  const fieldsObj = keys.reduce(function (o, key) {
    o[key] = wrapValue_(fields[key])
    return o
  }, {})

  return { 'fields': fieldsObj }
}

/**
 * Extract fields from a Firestore document.
 *
 * @private
 * @param {object} firestoreDoc the Firestore document whose fields will be extracted
 * @return {object} an object with the given document's fields and values
 */
function getFieldsFromFirestoreDocument_ (firestoreDoc) {
  if (!firestoreDoc || !firestoreDoc.fields) {
    return {}
  }

  const fields = firestoreDoc.fields
  const keys = Object.keys(fields)
  const object = keys.reduce(function (o, key) {
    o[key] = unwrapValue_(fields[key])
    return o
  }, {})

  return object
}

/**
 * Unwrap the given document response's fields.
 *
 * @private
 * @param docResponse the document response
 * @return the document response, with unwrapped fields
 */
function unwrapDocumentFields_ (docResponse) {
  if (docResponse.fields) {
    docResponse.fields = getFieldsFromFirestoreDocument_(docResponse)
  }
  if (docResponse.createTime) {
    docResponse.createTime = unwrapDate_(docResponse.createTime)
  }
  if (docResponse.updateTime) {
    docResponse.updateTime = unwrapDate_(docResponse.updateTime)
  }
  return docResponse
}

function wrapValue_ (value) {
  const type = typeof (value)
  switch (type) {
    case 'string':
      return wrapString_(value)
    case 'object':
      return wrapObject_(value)
    case 'number':
      return wrapNumber_(value)
    case 'boolean':
      return wrapBoolean_(value)
    default: // error
      return null
  }
}

function unwrapValue_ (value) {
  const type = Object.keys(value)[0]
  value = value[type]
  switch (type) {
    case 'referenceValue':
    case 'bytesValue':
    case 'stringValue':
    case 'booleanValue':
    case 'doubleValue':
      return value
    case 'integerValue':
      return parseInt(value)
    case 'geoPointValue':
      value = createFirestoreDocument_(value)
      // Transform coordinates as mapValue object type
      // fall through
    case 'mapValue':
      return getFieldsFromFirestoreDocument_(value)
    case 'arrayValue':
      return unwrapArray_(value.values)
    case 'timestampValue':
      return unwrapDate_(value)
    case 'nullValue':
    default: // error
      return null
  }
}

function wrapString_ (string) {
  // Test for root path reference inclusion (see Util.js)
  if (regexPath_.test(string)) {
    return wrapRef_(string)
  }

  // Test for binary data in string (see Util.js)
  if (regexBinary_.test(string)) {
    return wrapBytes_(string)
  }

  return { 'stringValue': string }
}

function wrapObject_ (object) {
  if (!object) {
    return wrapNull_()
  }

  if (Array.isArray(object)) {
    return wrapArray_(object)
  }

  if (object instanceof Date) {
    return wrapDate_(object)
  }

  if (Object.keys(object).length === 2 && 'latitude' in object && 'longitude' in object) {
    return wrapLatLong_(object)
  }

  return { 'mapValue': createFirestoreDocument_(object) }
}

function wrapNull_ () {
  return { 'nullValue': null }
}

function wrapBytes_ (bytes) {
  return { 'bytesValue': bytes }
}

function wrapRef_ (ref) {
  return { 'referenceValue': ref }
}

function wrapNumber_ (num) {
  if (isInt_(num)) {
    return wrapInt_(num)
  } else {
    return wrapDouble_(num)
  }
}

function wrapInt_ (int) {
  return { 'integerValue': int }
}

function wrapDouble_ (double) {
  return { 'doubleValue': double }
}

function wrapBoolean_ (boolean) {
  return { 'booleanValue': boolean }
}

function wrapDate_ (date) {
<<<<<<< HEAD
  return {'timestampValue': date.toISOString()}
=======
  return { 'timestampValue': date }
>>>>>>> f4b4baa1
}

function wrapLatLong_ (latLong) {
  return { 'geoPointValue': latLong }
}

function wrapArray_ (array) {
  const wrappedArray = array.map(wrapValue_)
  return { 'arrayValue': { 'values': wrappedArray } }
}

function unwrapArray_ (wrappedArray) {
  const array = (wrappedArray || []).map(unwrapValue_)
  return array
}

function unwrapDate_ (wrappedDate) {
  // Trim out extra microsecond precision
  return new Date(wrappedDate.replace(regexDatePrecision_, '$1'))
}<|MERGE_RESOLUTION|>--- conflicted
+++ resolved
@@ -171,11 +171,7 @@
 }
 
 function wrapDate_ (date) {
-<<<<<<< HEAD
-  return {'timestampValue': date.toISOString()}
-=======
-  return { 'timestampValue': date }
->>>>>>> f4b4baa1
+  return { 'timestampValue': date.toISOString() }
 }
 
 function wrapLatLong_ (latLong) {
